--- conflicted
+++ resolved
@@ -270,8 +270,6 @@
         embeddings_tensor = torch.tensor(self.embeddings, dtype=torch.float32).to(device)
         labels_tensor = torch.tensor(true_labels, dtype=torch.int64).to(device)
 
-<<<<<<< HEAD
-        # --- MODIFICATION START: Calculate pairwise distances in batches ---
         num_embeddings = len(embeddings_tensor)
         dist_matrix = torch.zeros((num_embeddings, num_embeddings), device=device)
 
@@ -290,16 +288,6 @@
                     dist_matrix[i:i_end, j:j_end] = torch.cdist(batch_i, batch_j, p=2)
                 else:
                     raise ValueError("Unsupported embedding_metric. Choose 'cosine' or 'euclidean'.")
-        # --- MODIFICATION END ---
-=======
-        # Calculate pairwise distances on the GPU
-        if embedding_metric == "cosine":
-            dist_matrix = 1 - torch.nn.functional.cosine_similarity(embeddings_tensor[:, None, :], embeddings_tensor[None, :, :], dim=-1)
-        elif embedding_metric == "euclidean":
-            dist_matrix = torch.cdist(embeddings_tensor, embeddings_tensor, p=2)
-        else:
-            raise ValueError("Unsupported embedding_metric. Choose 'cosine' or 'euclidean'.")
->>>>>>> d9a82062
 
         # --- 2. Aggregate pairwise distances to get average inter-species distances ---
         unique_labels = torch.unique(labels_tensor)
